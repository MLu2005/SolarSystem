--- conflicted
+++ resolved
@@ -1,12 +1,7 @@
 # Group Project, group 15
 
-<<<<<<< HEAD
-=======
 ##
 background info for differential equations:
-
-- differential equations: https://www.youtube.com/watch?v=-_POEWfygmU&list=PL96AE8D9C68FEB902
->>>>>>> 9bed5958
 
 ##  Picture Links
 Include relevant images or diagrams to illustrate the project.

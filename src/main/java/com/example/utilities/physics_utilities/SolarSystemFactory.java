--- conflicted
+++ resolved
@@ -2,24 +2,22 @@
 
 import com.example.solar_system.CelestialBody;
 import com.example.utilities.Vector3D;
+import org.jetbrains.annotations.NotNull;
+
 import java.util.ArrayList;
 import java.util.List;
 
 /**
  * Factory class to load a predefined solar system with real celestial bodies and their
- * positions and velocities at a given time.
+ * approximate positions and velocities at a given time.
  *
- * -> https://ssd.jpl.nasa.gov/horizons/app.html#/
+ * Sources: https://nssdc.gsfc.nasa.gov/planetary/factsheet/
+ *          https://science.nasa.gov/mars/facts/#h-orbit-and-rotation
  *
-<<<<<<< HEAD
-=======
- * -> ALL OBJECTS SET TO START FROM APRIL 1ST 2025!
- * ROCKET FOLLOW GA!
  * Units:
- *   • position  – kilometers (km)
- *   • velocity  – kilometers per second (km/s)
+ *   • position  – kilometres (km)
+ *   • velocity  – kilometres per second (km s⁻¹)
  *   • mass      – kilograms (kg)
->>>>>>> b2c1fabb
  */
 public final class SolarSystemFactory {
     private SolarSystemFactory() { /* prevent instantiation */ }
@@ -27,62 +25,126 @@
     public static List<CelestialBody> loadFromTable() {
         List<CelestialBody> system = new ArrayList<>();
 
-        CelestialBody sun = new CelestialBody("Sun", 1.989e30,
+        // Sun - central reference frame
+        CelestialBody sun = new CelestialBody("Sun", 1.9900000000E30,
                 new Vector3D(0, 0, 0),
                 new Vector3D(0, 0, 0));
         system.add(sun);
 
-        system.add(new CelestialBody("Mercury", 3.3011e23,
-                new Vector3D(-5.671193615988735E+07, -3.227251209672350E+07, 2.583296735726040E+06),
-                new Vector3D( 1.388030865975940E+01, -4.032390841463938E+01, -4.567160923750894E+00)));
 
-        system.add(new CelestialBody("Venus", 4.8675e24,
-                new Vector3D(-1.039326720916525E+08, -3.187005740943382E+07, 5.551106734133117E+06),
-                new Vector3D( 9.885723304837379E+00, -3.369401290966694E+01, -1.032687053337243E+00)));
+        CelestialBody mercury = new CelestialBody("Mercury", 3.3000000000E23,
+                new Vector3D(-5.67E7, -3.23E7, 2.58E6),
+                new Vector3D(22.3, -39.2, 0));
+        system.add(mercury);
 
-        CelestialBody earth = new CelestialBody("Earth", 5.97237e24,
-                new Vector3D(-1.474114613044819E+08, -2.972578730668059E+07, 2.745063093019836E+04),
-                new Vector3D( 5.306839723370035E+00, -2.934993232297309E+01, 6.693785809943620E-04));
+
+        CelestialBody venus = new CelestialBody("Venus", 4.8700000000E24,
+                new Vector3D(-1.04E8, -3.19E7, 5.55E6),
+                new Vector3D(10.2, -33.3, -1.03));
+        system.add(venus);
+
+
+        CelestialBody earth = new CelestialBody("Earth", 5.9700000000E24,
+                new Vector3D(-1.4700000000E8, -2.9700000000E7, 2.7500000000E4),
+                new Vector3D(5.88, -29.1, 6.69E-4));
         system.add(earth);
 
-        CelestialBody moon = new CelestialBody("Moon", 7.342e22,
-                new Vector3D(-1.471660130896692E+08, -2.946233624390671E+07,  5.289107585630007E+04),
-                new Vector3D(4.533176913775855E+00, -2.858677469962307E+01, 6.725183765165710E-02));
+        // * The following part is to perfectly update moon with earth relative velocity and distance.
+        double moonDistance = 3.844e5;   // km
+        double moonOrbitalSpeed = 1.022; // km/s
+        Vector3D moonPos = new Vector3D(
+                earth.getPosition().x - moonDistance,
+                earth.getPosition().y,
+                earth.getPosition().z
+        );
+        Vector3D moonVel = new Vector3D(
+                earth.getVelocity().x,
+                earth.getVelocity().y + moonOrbitalSpeed,
+                earth.getVelocity().z
+        );
+        CelestialBody moon = new CelestialBody("Moon", 7.35e22, moonPos, moonVel);
         system.add(moon);
 
-        system.add(new CelestialBody("Mars", 6.4171e23,
-                new Vector3D(-2.145953111232504E+08, 1.266512112612688E+08, 7.939425621251538E+06),
-                new Vector3D(-1.148153686680200E+01, -1.874941366896797E+01, -1.111751414588387E-01)));
+        CelestialBody mars = new CelestialBody(
+                        "Mars",
+                        6.42E23, // mass in kg
+                new Vector3D(-2.15E8, 1.27E8, 7.94E6),  // position in km
+                new Vector3D(-11.5, -18.7, -0.111)       // velocity in km/s
+        );
+        system.add(mars);
 
-        system.add(new CelestialBody("Jupiter", 1.8982e27,
-                new Vector3D(5.543705768794881E+07,  7.620296282600125E+08, -4.400748237416446E+06),
-                new Vector3D(-1.318182239145089E+01, 1.572192901176178E+00 ,  2.885060369130182E-01)));
+        CelestialBody jupiter = new CelestialBody(
+                "Jupiter",
+                1.89813e27, // mass in kg
+                new Vector3D(7.7857e8, 1.4396e8, -1.2481e7), // position in km
+                new Vector3D(-2.556, 12.120, 0.087)); // velocity in km/s
+        system.add(jupiter);
 
-        CelestialBody saturn = new CelestialBody("Saturn", 5.6834e26,
-                new Vector3D(1.422232874477568E+09, -1.907185789783441E+08, -5.331045504162484E+07),
-                new Vector3D(0.7466654196823925, 9.554030161946484,   -0.1960083815552225));
+
+
+        CelestialBody saturn = new CelestialBody(
+                "Saturn",
+                5.6834e26, // Mass in kilograms (NASA value)
+                new Vector3D(1.3792534e9, -5.1340122e8, -3.2942753e7), // Position in kilometers (J2000 heliocentric ecliptic)
+                new Vector3D(3.689544, 7.476999, -0.212132) // Velocity in km/s
+        );
         system.add(saturn);
 
-        CelestialBody titan = new CelestialBody("Titan", 1.3452e23,
-                new Vector3D(1.421787721861711E+09, -1.917156604354737E+08,-5.275190739154144E+07),
-                new Vector3D(5.951711470718787E+00, 7.676884294391810E+00,  2.538506864185868E-01)
-        );
+        CelestialBody titan = getCelestialBody(saturn);
         system.add(titan);
 
-        system.add(new CelestialBody("Uranus", 8.681e25,
-                new Vector3D(1.615976888879250E+09 , 2.434176310227056E+09, -1.189478209689093E+07),
-                new Vector3D(-5.723661504149057E+00, 3.449051233303488E+00, 8.671510810638172E-02)));
+        CelestialBody uranus = new CelestialBody(
+                "Uranus",
+                8.6810e25,
+                new Vector3D(2.5503986e9, -1.5802832e9, -2.5871355e7),
+                new Vector3D(3.017182, 5.474592, -0.064976)
+        );
+        system.add(uranus);
 
-        system.add(new CelestialBody("Neptune", 1.02413e26,
-                new Vector3D(4.469540357827111E+09, -5.309854693989044E+07, -1.019116933726746E+08),
-                new Vector3D(2.794039452517386E-02, 5.466848606800432E+00, -1.128524365224877E-01)));
+        CelestialBody neptune = new CelestialBody(
+                "Neptune",
+                1.02413e26,
+                new Vector3D(4.4606127e9, -1.9791365e8, -9.4281056e7),
+                new Vector3D(0.537145, 5.362865, -0.133276)
+        );
+        system.add(neptune);
 
-        // Noah's Ark (hypothetical spacecraft)
-        system.add(new CelestialBody("Noah's Ark", 50000.0,
-                new Vector3D(-1.474051e+08, -2.972643e+07, 2.724182e+04),
-                new Vector3D(57.199429, -31.663384, -13.655187)));
+
+        // Spaceship / Noah's Ark (updated the best trajectory data)
+        system.add(new CelestialBody("Noah's ark", 50000.0,
+                new Vector3D(-1.4699392692624402E8, -2.970192132688297E7, 27373.82883395478),
+                new Vector3D(54.08720813572575, -41.50176739356171, -3.5044954692950294)));
 
         return system;
+
+
+    }
+
+    /**
+     * Returns a CelestialBody representing Titan with approximate position and velocity
+     * relative to the Sun, based on Saturn's position and velocity.
+     *
+     * @param saturn the CelestialBody representing Saturn.
+     * @return the CelestialBody representing Titan.
+     */
+    @NotNull
+    private static CelestialBody getCelestialBody(CelestialBody saturn) {
+        double titanDistance = 1.22187e6; // km, mean distance from Saturn
+        double titanOrbitalSpeed = 5.57;  // km/s, mean orbital speed
+
+        Vector3D titanPos = new Vector3D(
+                saturn.getPosition().x + titanDistance,
+                saturn.getPosition().y,
+                saturn.getPosition().z
+        );
+
+        Vector3D titanVel = new Vector3D(
+                saturn.getVelocity().x,
+                saturn.getVelocity().y + titanOrbitalSpeed,
+                saturn.getVelocity().z
+        );
+
+        return new CelestialBody("Titan", 1.3452e23, titanPos, titanVel);
     }
 
     public static double getRadiusKm(String name) {
@@ -97,8 +159,13 @@
             case "saturn":   return 58_232.0;
             case "uranus":   return 25_362.0;
             case "neptune":  return 24_622.0;
-            case "titan":    return 2_575.0;
-            default:         return 0.0;
+            case "titan":    return 2_575.0;      // shown for completeness
+            default:         return 0.0;          // unknown / artificial bodies
         }
     }
+
+    public CelestialBody[] getAllBodies() {
+        List<CelestialBody> bodies = loadFromTable();
+        return bodies.toArray(new CelestialBody[0]);
+    }
 }
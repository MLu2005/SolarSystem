--- conflicted
+++ resolved
@@ -77,23 +77,20 @@
 
             @Override
             public void handle(long now) {
-                double step = 10000;
+                double step = 3000;
 
-
-<<<<<<< HEAD
-=======
                 energyMonitor.recordEnergy(currentTime);
                 energyMonitor.printStatus();
 
                 // Apply burn if needed
->>>>>>> f5bbb78b
                 if (burnManager != null) {
                     burnManager.tryApplyBurn(bodies, "noah's ark");
                 }
 
+                // Use RK4 to compute next state
                 stateVector = rk4Solver.solveStep(
                         (t, y) -> {
-                            StateUtils.applyStateVector(y, bodies);
+                            StateUtils.applyStateVector(y, bodies); // Sync state
                             return StateUtils.computeDerivatives(y, bodies);
                         },
                         currentTime,
@@ -101,8 +98,10 @@
                         step
                 );
 
+                // Apply the updated state vector to the celestial bodies
                 StateUtils.applyStateVector(stateVector, bodies);
 
+                // Update UI positions (all flattened on Y=0)
                 for (int i = 0; i < bodies.size(); i++) {
                     CelestialBody body = bodies.get(i);
                     Vector3D pos = body.getPosition();

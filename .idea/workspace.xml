--- conflicted
+++ resolved
@@ -4,14 +4,10 @@
     <option name="autoReloadType" value="SELECTIVE" />
   </component>
   <component name="ChangeListManager">
-<<<<<<< HEAD
-    <list default="true" id="0af759b3-09eb-40f3-a9a8-09c949b01c08" name="Changes" comment="%More cleaning to SolarSystemApp&#10;&#10;+Inserted Physics engine and initialized the planets with PlanetFactory&#10;&#10;+Then Passed currentState of the planets to Nick's RKF45 in  AnimationTimer.&#10;&#10;+Fixed Jupiter's orbit.">
-=======
     <list default="true" id="0af759b3-09eb-40f3-a9a8-09c949b01c08" name="Changes" comment="Cleaned a bit of the SolarSystenApp&#10;&#10;+Added a fullScreen mode for better visulization.&#10;&#10;+Added titan and mounted it onto saturn">
       <change afterPath="$PROJECT_DIR$/src/main/java/com/example/solarSystem/GA/Generation.java" afterDir="false" />
       <change afterPath="$PROJECT_DIR$/src/main/java/com/example/solarSystem/GA/GeneticTitan.java" afterDir="false" />
       <change afterPath="$PROJECT_DIR$/src/main/java/com/example/solarSystem/GA/Individual.java" afterDir="false" />
->>>>>>> bb150ac6
       <change beforePath="$PROJECT_DIR$/.idea/workspace.xml" beforeDir="false" afterPath="$PROJECT_DIR$/.idea/workspace.xml" afterDir="false" />
       <change beforePath="$PROJECT_DIR$/src/main/java/com/example/demo/RKF45Solver.java" beforeDir="false" />
       <change beforePath="$PROJECT_DIR$/src/main/java/executables/solvers/Constants.java" beforeDir="false" afterPath="$PROJECT_DIR$/src/main/java/executables/solvers/Constants.java" afterDir="false" />
@@ -337,14 +333,7 @@
       <workItem from="1746662424924" duration="4583000" />
       <workItem from="1746668505338" duration="2228000" />
       <workItem from="1746730876406" duration="371000" />
-      <workItem from="1746731375807" duration="7670000" />
-      <workItem from="1746747925931" duration="93000" />
-      <workItem from="1746782541021" duration="27000" />
-      <workItem from="1746794207770" duration="92000" />
-      <workItem from="1746811699307" duration="4118000" />
-      <workItem from="1746815962385" duration="4844000" />
-      <workItem from="1746838002536" duration="101000" />
-      <workItem from="1746882035523" duration="322000" />
+      <workItem from="1746731375807" duration="6860000" />
     </task>
     <task id="LOCAL-00001" summary="help">
       <option name="closed" value="true" />
@@ -370,15 +359,7 @@
       <option name="project" value="LOCAL" />
       <updated>1746669239610</updated>
     </task>
-    <task id="LOCAL-00004" summary="%More cleaning to SolarSystemApp&#10;&#10;+Inserted Physics engine and initialized the planets with PlanetFactory&#10;&#10;+Then Passed currentState of the planets to Nick's RKF45 in  AnimationTimer.&#10;&#10;+Fixed Jupiter's orbit.">
-      <option name="closed" value="true" />
-      <created>1746741662881</created>
-      <option name="number" value="00004" />
-      <option name="presentableId" value="LOCAL-00004" />
-      <option name="project" value="LOCAL" />
-      <updated>1746741662881</updated>
-    </task>
-    <option name="localTasksCounter" value="5" />
+    <option name="localTasksCounter" value="4" />
     <servers />
   </component>
   <component name="TypeScriptGeneratedFilesManager">
@@ -388,8 +369,7 @@
     <MESSAGE value="help" />
     <MESSAGE value="getting rid of the useless stuff" />
     <MESSAGE value="Cleaned a bit of the SolarSystenApp&#10;&#10;+Added a fullScreen mode for better visulization.&#10;&#10;+Added titan and mounted it onto saturn" />
-    <MESSAGE value="%More cleaning to SolarSystemApp&#10;&#10;+Inserted Physics engine and initialized the planets with PlanetFactory&#10;&#10;+Then Passed currentState of the planets to Nick's RKF45 in  AnimationTimer.&#10;&#10;+Fixed Jupiter's orbit." />
-    <option name="LAST_COMMIT_MESSAGE" value="%More cleaning to SolarSystemApp&#10;&#10;+Inserted Physics engine and initialized the planets with PlanetFactory&#10;&#10;+Then Passed currentState of the planets to Nick's RKF45 in  AnimationTimer.&#10;&#10;+Fixed Jupiter's orbit." />
+    <option name="LAST_COMMIT_MESSAGE" value="Cleaned a bit of the SolarSystenApp&#10;&#10;+Added a fullScreen mode for better visulization.&#10;&#10;+Added titan and mounted it onto saturn" />
   </component>
   <component name="XDebuggerManager">
     <breakpoint-manager>
